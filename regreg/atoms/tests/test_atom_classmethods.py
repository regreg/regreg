--- conflicted
+++ resolved
@@ -3,10 +3,7 @@
 import itertools
 from numpy import testing as npt
 from numpy.testing import decorators as dec
-<<<<<<< HEAD
-=======
 
->>>>>>> b8205eea
 from regreg.tests.decorators import set_seed_for_test
 
 @set_seed_for_test()
