import numpy as np, sys
cimport numpy as cnp


DTYPE_float = np.float
ctypedef cnp.float_t DTYPE_float_t
DTYPE_int = np.int
<<<<<<< HEAD
ctypedef cnp.int_t DTYPE_int_t
=======
ctypedef np.int_t DTYPE_int_t
ctypedef np.intp_t DTYPE_intp_t
>>>>>>> b25022c9


def find_solution_piecewise_linear(DTYPE_float_t b,
                                   DTYPE_float_t slope,
                                   cnp.ndarray[DTYPE_float_t, ndim=1] norms,
                                   cnp.ndarray[DTYPE_float_t, ndim=1] weights):
    """
    Given a piecewise linear function of the form

       f(t) = (weights[i] * (weights[i] * t < norms[i]) * (norms[i] - weights[i] * t)).sum()

    with weights[i] >= 0

    Return the t>=0 such that f(t)=slope*t+b, if one exists. 
    Else, it returns np.inf.

    That is, it returns

    inf (t >= 0: f(t) >= slope*t + b)

    This function is used in projecting onto 
    l1 balls of size s and epigraphs. The ball projection uses slope=0,
    b=s,
    and if this returns np.inf, one is already within the ball.

    The epigraph projection uses slope=1 and b=the norm
    part of the epigraph. If this
    returns np.inf, one is already within the epigraph.

    """

    cdef int q = norms.shape[0]
    cdef int stop = 0

    if (weights * norms).sum() < b:
        return np.inf

    cdef cnp.ndarray[DTYPE_float_t, ndim=1] knots = norms / weights
    cdef cnp.ndarray[DTYPE_int_t, ndim=1] order = np.argsort(knots).astype(np.int_)

    slope = - slope # move the linear piece to the LHS
    cdef double curX = knots[order[q-1]]
    cdef double curV = slope * curX
    
    cdef double nextX, nextV
    cdef double solution = np.inf
    
    # if f(0) < b, then the set is empty
    # \inf of empty set is +\infty
    
    for j in range(q-1):
        slope -= weights[order[q-j-1]]**2
        nextX = knots[order[q-j-2]]
        nextV = curV + slope * (nextX - curX)
        stop = nextV > b
        if stop:
            intercept = curV - curX * slope
            break
        curV, curX = nextV, nextX
        curX = nextX
         
    if stop:
        solution = (b - intercept) / slope
    else:
        slope -= weights[order[0]]**2
        nextX = 0
        nextV = curV + slope * (nextX - curX)
        intercept = curV - curX * slope
        solution = (b - intercept) / slope
    return solution

def find_solution_piecewise_linear_c(DTYPE_float_t b,
                                     DTYPE_float_t slope,
                                     cnp.ndarray[DTYPE_float_t, ndim=1] norms):
    """
    Given a piecewise linear function of the form

       f(t) = ((t < norms[i]) * (norms[i] - t)).sum()

    Return the t>=0 such that f(t)=slope*t+b, if one exists. 
    Else, it returns np.inf.

    That is, it returns

    inf (t >= 0: f(t) >= slope*t + b)

    This function is used in projecting onto 
    l1 balls of size s and epigraphs. The ball projection uses slope=0,
    b=s,
    and if this returns np.inf, one is already within the ball.

    The epigraph projection uses slope=1 and b=the norm
    part of the epigraph. If this
    returns np.inf, one is already within the epigraph.

    """

    cdef int q = norms.shape[0]
    cdef int stop = 0

    if (norms).sum() < b:
        return np.inf

<<<<<<< HEAD
    cdef cnp.ndarray[DTYPE_float_t, ndim=1] knots = norms
    cdef cnp.ndarray[DTYPE_int_t, ndim=1] order = np.argsort(knots).astype(np.int_)
=======
    cdef np.ndarray[DTYPE_float_t, ndim=1] knots = norms
    cdef np.ndarray[DTYPE_intp_t, ndim=1] order = np.argsort(knots)
>>>>>>> b25022c9

    slope = - slope # move the linear piece to the LHS
    cdef double curX = knots[order[q-1]]
    cdef double curV = slope * curX
    
    cdef double nextX, nextV
    cdef double solution = np.inf
    
    # if f(0) < b, then the set is empty
    # \inf of empty set is +\infty
    
    for j in range(q-1):
        slope -= 1.
        nextX = knots[order[q-j-2]]
        nextV = curV + slope * (nextX - curX)
        stop = nextV > b
        if stop:
            intercept = curV - curX * slope
            break
        curV, curX = nextV, nextX
        curX = nextX
         
    if stop:
        solution = (b - intercept) / slope
    else:
        slope -= 1.
        nextX = 0
        nextV = curV + slope * (nextX - curX)
        intercept = curV - curX * slope
        solution = (b - intercept) / slope
    return solution
<|MERGE_RESOLUTION|>--- conflicted
+++ resolved
@@ -5,13 +5,8 @@
 DTYPE_float = np.float
 ctypedef cnp.float_t DTYPE_float_t
 DTYPE_int = np.int
-<<<<<<< HEAD
 ctypedef cnp.int_t DTYPE_int_t
-=======
-ctypedef np.int_t DTYPE_int_t
-ctypedef np.intp_t DTYPE_intp_t
->>>>>>> b25022c9
-
+ctypedef cnp.intp_t DTYPE_intp_t
 
 def find_solution_piecewise_linear(DTYPE_float_t b,
                                    DTYPE_float_t slope,
@@ -49,7 +44,7 @@
         return np.inf
 
     cdef cnp.ndarray[DTYPE_float_t, ndim=1] knots = norms / weights
-    cdef cnp.ndarray[DTYPE_int_t, ndim=1] order = np.argsort(knots).astype(np.int_)
+    cdef cnp.ndarray[DTYPE_intp_t, ndim=1] order = np.argsort(knots)
 
     slope = - slope # move the linear piece to the LHS
     cdef double curX = knots[order[q-1]]
@@ -114,13 +109,8 @@
     if (norms).sum() < b:
         return np.inf
 
-<<<<<<< HEAD
     cdef cnp.ndarray[DTYPE_float_t, ndim=1] knots = norms
-    cdef cnp.ndarray[DTYPE_int_t, ndim=1] order = np.argsort(knots).astype(np.int_)
-=======
-    cdef np.ndarray[DTYPE_float_t, ndim=1] knots = norms
-    cdef np.ndarray[DTYPE_intp_t, ndim=1] order = np.argsort(knots)
->>>>>>> b25022c9
+    cdef cnp.ndarray[DTYPE_intp_t, ndim=1] order = np.argsort(knots)
 
     slope = - slope # move the linear piece to the LHS
     cdef double curX = knots[order[q-1]]
