# Requirements for building docs
# Check these dependencies against doc/conf.py
-r dev-requirements.txt
sphinx>=1.0
numpydoc
matplotlib
texext
ipython
rpy2
<<<<<<< HEAD
nb2plots
=======
sklearn
>>>>>>> 87052f0d
<|MERGE_RESOLUTION|>--- conflicted
+++ resolved
@@ -7,8 +7,5 @@
 texext
 ipython
 rpy2
-<<<<<<< HEAD
 nb2plots
-=======
 sklearn
->>>>>>> 87052f0d
