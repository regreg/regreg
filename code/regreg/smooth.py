import numpy as np
from scipy import sparse
from affine import affine_transform
import warnings
from composite import smooth as smooth_composite

class smooth_function(smooth_composite):
    """
    A container class for smooth_atom classes
    """

    # TODO? use a list for atoms instead of *atoms?
    def __init__(self, *atoms, **keywords):
        # why do we have this -- XXX
        if not set(keywords.keys()).issubset(['coef', 'constant_term']):
            warnings.warn('only keyword argument should be multiplier, "coef" and "constant", got %s' % `keywords`)

        self.coef = 1
        if keywords.has_key('coef'):
            self.coef = keywords['coef']

        self.constant_term = 0
        if keywords.has_key('constant_term'):
            self.constant_term = keywords['constant_term']

        self.atoms = []
        self.primal_shape = -1
        for atom in atoms:
            if self.primal_shape == -1:
                self.primal_shape = atom.primal_shape
            else:
                if atom.primal_shape != self.primal_shape:
                    raise ValueError("primal dimensions don't agree")
            self.atoms.append(atom)
        self.coefs = np.zeros(self.primal_shape)

    def smooth_objective(self, x, mode='both', check_feasibility=False):
        """
        Evaluate a smooth function and/or its gradient

        if mode == 'both', return both function value and gradient
        if mode == 'grad', return only the gradient
        if mode == 'func', return only the function value
        """

        if mode == 'func':
            if len(self.atoms) > 1:
                v = 0.
                for atom in self.atoms:
                    v += atom.smooth_objective(x, mode=mode)
                return self.scale(v) + self.constant_term
            else:
                return self.scale(self.atoms[0].smooth_objective(x, mode=mode)) + self.constant_term
        elif mode == 'grad':
            if len(self.atoms) > 1:
                g = np.zeros(self.primal_shape)
                for atom in self.atoms:
                    g += atom.smooth_objective(x, mode=mode)
                return self.scale(g)
            else:
                return self.scale(self.atoms[0].smooth_objective(x, mode=mode))
        elif mode == 'both':
            if len(self.atoms) > 1:
                v = 0.
                g = np.zeros(self.primal_shape)
                for atom in self.atoms:
                    output = atom.smooth_objective(x, mode=mode)
                    v += output[0]
                    g += output[1]
                return self.scale(v) + self.constant_term, self.scale(g)
            else:
                v, g = self.atoms[0].smooth_objective(x, mode=mode)
                return self.scale(v) + self.constant_term, self.scale(g)
        else:
            raise ValueError("Mode specified incorrectly")

    def scale(self, obj, copy=False):
        if self.coef != 1:
            return obj * self.coef
        if copy:
            return obj.copy()
        return obj
    

<<<<<<< HEAD
class affine_smooth(smooth_function):

    # if smooth_obj is a class, an object is created
    # smooth_obj(*args, **keywords)
    # else, it is assumed to be an instance of smooth_function
 
    def __init__(self, smooth_obj,
                 linear_operator=None, offset=None, diag=False,
                 coef=1, args=(), keywords=None, constant=0):
        if keywords is None:
            keywords = {}
        self.affine_transform = affine_transform(linear_operator, offset, diag)
        self.primal_shape = self.affine_transform.primal_shape
        self.coefs = np.zeros(self.primal_shape)
        keywords = keywords.copy(); keywords['coef'] = coef
        keywords['constant'] = constant
        if type(smooth_obj) == type(type): # a class object
            smooth_class = smooth_obj
            self.sm_atom = smooth_class(self.primal_shape, *args, **keywords)
        else:
            self.sm_atom = smooth_obj
        self.atoms = [self]

    def _get_coef(self):
        return self.sm_atom.coef

    def _set_coef(self, coef):
        self.sm_atom.coef = coef
    coef = property(_get_coef, _set_coef)

    def smooth_objective(self, x, mode='both', check_feasibility=False):
        eta = self.affine_transform.affine_map(x)
        if mode == 'both':
            v, g = self.sm_atom.smooth_objective(eta, mode='both')
            g = self.affine_transform.adjoint_map(g)
            return v, g
        elif mode == 'grad':
            g = self.sm_atom.smooth_objective(eta, mode='grad')
            g = self.affine_transform.adjoint_map(g)
            return g 
        elif mode == 'func':
            v = self.sm_atom.smooth_objective(eta, mode='func')
            return v 

=======
>>>>>>> 85d24807

class smooth_atom(smooth_function):

    """
    A class for representing a smooth function and its gradient
    """

    def __init__(self, primal_shape, coef=1, constant_term=0):
        self.constant_term = constant_term
        self.primal_shape = primal_shape
        self.coef = coef
        self.coefs = np.zeros(self.primal_shape)
        raise NotImplementedError

    def smooth_objective(self, x, mode='both', check_feasibility=False):
        raise NotImplementedError
    
    @classmethod
    def affine(cls, linear_operator, offset, coef=1, diag=False,
<<<<<<< HEAD
               constant=0,
               args=(), keywords=None):
=======
               constant_term=0):
>>>>>>> 85d24807
        """
        Args and keywords passed to cls constructor along with
        l and primal_shape
        """
<<<<<<< HEAD
        if keywords is None:
            keywords = {}
        return affine_smooth(cls, linear_operator, offset, diag=diag, coef=coef,
                             constant=constant,
                             args=args, keywords=keywords)

    @classmethod
    def linear(cls, linear_operator, coef=1, diag=False,
               constant=0,
               args=(), keywords=None):
=======
        atransform = affine_transform(linear_operator, offset, diag=diag)
        atom = cls(atransform.primal_shape, coef=coef, constant_term=constant_term)
        
        return affine_smooth(atom, atransform)

    @classmethod
    def linear(cls, linear_operator, coef=1, diag=False,
               constant_term=0):
>>>>>>> 85d24807
        """
        Args and keywords passed to cls constructor along with
        l and primal_shape
        """
<<<<<<< HEAD
        if keywords is None:
            keywords = {}
        return affine_smooth(cls, linear_operator, None, diag=diag, coef=coef,
                             constant=constant,
                             args=args, keywords=keywords)

    @classmethod
    def shift(cls, offset, coef=1, diag=False,
              constant=0,
              args=(), keywords=None):
=======
        atransform = affine_transform(linear_operator, None, diag=diag)
        atom = cls(atransform.primal_shape, coef=coef, constant_term=constant_term)
        
        return affine_smooth(atom, atransform)

    @classmethod
    def shift(cls, offset, coef=1, 
              constant_term=0,
              args=(), keywords={}):
>>>>>>> 85d24807
        """
        Args and keywords passed to cls constructor along with
        l and primal_shape
        """
<<<<<<< HEAD
        if keywords is None:
            keywords = {}
        return affine_smooth(cls, None, offset, diag=diag, coef=coef,
                             constant=constant,
                             args=args, keywords=keywords)
=======
        atransform = affine_transform(None, offset)
        atom = cls(atransform.primal_shape, coef=coef, constant_term=constant_term)
        return affine_smooth(atom, atransform)

class affine_smooth(smooth_atom):

    # if smooth_obj is a class, an object is created
    # smooth_obj(*args, **keywords)
    # else, it is assumed to be an instance of smooth_function
 
    def __init__(self, smooth_atom, atransform):
        self.sm_atom = smooth_atom
        self.affine_transform = atransform
        self.primal_shape = self.affine_transform.primal_shape
        self.coefs = np.zeros(self.primal_shape)

    def _get_coef(self):
        return self.sm_atom.coef

    def _set_coef(self, coef):
        self.sm_atom.coef = coef
    coef = property(_get_coef, _set_coef)
>>>>>>> 85d24807

    def smooth_objective(self, x, mode='both', check_feasibility=False):
        eta = self.affine_transform.affine_map(x)
        if mode == 'both':
            v, g = self.sm_atom.smooth_objective(eta, mode='both')
            g = self.affine_transform.adjoint_map(g)
            return v, g
        elif mode == 'grad':
            g = self.sm_atom.smooth_objective(eta, mode='grad')
            g = self.affine_transform.adjoint_map(g)
            return g 
        elif mode == 'func':
            v = self.sm_atom.smooth_objective(eta, mode='func')
            return v 

def squaredloss(linear_operator, offset, coef=1):
    # the affine method gets rid of the need for the squaredloss class
    # as previously written squared loss had a factor of 2

    #return l2normsq.affine(-linear_operator, offset, coef=coef/2., initial=np.zeros(linear_operator.shape[1]))
    return l2normsq.affine(-linear_operator, offset, coef=coef/2.)

class l2normsq(smooth_atom):
    """
    The square of the l2 norm
    """

    def __init__(self, primal_shape, coef=None, Q=None, Qdiag=False,
                 constant_term=0):
        self.constant_term = constant_term
        self.Q = Q
        if self.Q is not None:
            self.Q_transform = affine_transform(Q, 0, Qdiag)
        if type(primal_shape) == type(1):
            self.primal_shape = (primal_shape,)
        else:
            self.primal_shape = primal_shape
        self.coef = coef

    def smooth_objective(self, x, mode='both', check_feasibility=False):
        """
        Evaluate a smooth function and/or its gradient

        if mode == 'both', return both function value and gradient
        if mode == 'grad', return only the gradient
        if mode == 'func', return only the function value
        """

        if self.Q is None:
            if mode == 'both':
                return self.scale(np.linalg.norm(x)**2) + self.constant_term, self.scale(2 * x)
            elif mode == 'grad':
                return self.scale(2 * x)
            elif mode == 'func':
                return self.scale(np.linalg.norm(x)**2) + self.constant_term
            else:
                raise ValueError("mode incorrectly specified")
        else:
            if mode == 'both':
                return self.scale(np.sum(x * self.Q_transform.linear_map(x))) + self.constant_term, self.scale(2 * self.Q_transform.linear_map(x))
            elif mode == 'grad':
                return self.scale(2 * self.Q_transform.linear_map(x))
            elif mode == 'func':
                return self.scale(np.sum(x * self.Q_transform.linear_map(x))) + self.constant_term
            else:
                raise ValueError("mode incorrectly specified")
            
class linear(smooth_atom):

    def __init__(self, vector, coef=1):
        self.vector = coef * vector
        self.primal_shape = vector.shape
        self.coef =1
        self.coefs = np.zeros(self.primal_shape)

    def smooth_objective(self, x, mode='both', check_feasibility=False):
        """
        Evaluate a smooth function and/or its gradient

        if mode == 'both', return both function value and gradient
        if mode == 'grad', return only the gradient
        if mode == 'func', return only the function value
        """

        if mode == 'both':
            return np.dot(self.vector, x), self.vector
        elif mode == 'grad':
            return self.vector
        elif mode == 'func':
            return np.dot(self.vector, x)
        else:
            raise ValueError("mode incorrectly specified")
    

def signal_approximator(offset, coef=1):
    return l2normsq.shift(-offset, coef)

class logistic_loglikelihood(smooth_atom):

    """
    A class for combining the logistic log-likelihood with a general seminorm
    """

    def __init__(self, linear_operator, binary_response, offset=None, coef=1):
        self.affine_transform = affine_transform(linear_operator, offset)
        self.binary_response = binary_response
        self.primal_shape = self.affine_transform.primal_shape
        self.coef = coef

    def smooth_objective(self, x, mode='both', check_feasibility=False):
        """
        Evaluate a smooth function and/or its gradient

        if mode == 'both', return both function value and gradient
        if mode == 'grad', return only the gradient
        if mode == 'func', return only the function value
        """
        
        yhat = self.affine_transform.linear_map(x)
        exp_yhat = np.exp(yhat)
        if mode == 'both':
            ratio = exp_yhat/(1.+exp_yhat)
            return -2 * self.scale((np.dot(self.binary_response,yhat) - np.sum(np.log(1+exp_yhat)))), -2 * self.scale(self.affine_transform.adjoint_map(self.binary_response-ratio))
        elif mode == 'grad':
            ratio = exp_yhat/(1.+exp_yhat)
            return - 2 * self.scale(self.affine_transform.adjoint_map(self.binary_response-ratio))
        elif mode == 'func':
            return -2 * self.scale(np.dot(self.binary_response,yhat) - np.sum(np.log(1+exp_yhat)))
        else:
            raise ValueError("mode incorrectly specified")

class zero(smooth_function):

    def __init__(self, primal_shape):
        self.primal_shape = primal_shape

    def smooth_objective(self, x, mode='both', check_feasibility=False):
        """
        Evaluate a smooth function and/or its gradient

        if mode == 'both', return both function value and gradient
        if mode == 'grad', return only the gradient
        if mode == 'func', return only the function value
        """
        
        if mode == 'both':
            return 0, np.zeros(x.shape)
        elif mode == 'grad':
            return np.zeros(x.shape)
        elif mode == 'func':
            return 0
        else:
            raise ValueError("mode incorrectly specified")

<|MERGE_RESOLUTION|>--- conflicted
+++ resolved
@@ -82,54 +82,6 @@
         return obj
     
 
-<<<<<<< HEAD
-class affine_smooth(smooth_function):
-
-    # if smooth_obj is a class, an object is created
-    # smooth_obj(*args, **keywords)
-    # else, it is assumed to be an instance of smooth_function
- 
-    def __init__(self, smooth_obj,
-                 linear_operator=None, offset=None, diag=False,
-                 coef=1, args=(), keywords=None, constant=0):
-        if keywords is None:
-            keywords = {}
-        self.affine_transform = affine_transform(linear_operator, offset, diag)
-        self.primal_shape = self.affine_transform.primal_shape
-        self.coefs = np.zeros(self.primal_shape)
-        keywords = keywords.copy(); keywords['coef'] = coef
-        keywords['constant'] = constant
-        if type(smooth_obj) == type(type): # a class object
-            smooth_class = smooth_obj
-            self.sm_atom = smooth_class(self.primal_shape, *args, **keywords)
-        else:
-            self.sm_atom = smooth_obj
-        self.atoms = [self]
-
-    def _get_coef(self):
-        return self.sm_atom.coef
-
-    def _set_coef(self, coef):
-        self.sm_atom.coef = coef
-    coef = property(_get_coef, _set_coef)
-
-    def smooth_objective(self, x, mode='both', check_feasibility=False):
-        eta = self.affine_transform.affine_map(x)
-        if mode == 'both':
-            v, g = self.sm_atom.smooth_objective(eta, mode='both')
-            g = self.affine_transform.adjoint_map(g)
-            return v, g
-        elif mode == 'grad':
-            g = self.sm_atom.smooth_objective(eta, mode='grad')
-            g = self.affine_transform.adjoint_map(g)
-            return g 
-        elif mode == 'func':
-            v = self.sm_atom.smooth_objective(eta, mode='func')
-            return v 
-
-=======
->>>>>>> 85d24807
-
 class smooth_atom(smooth_function):
 
     """
@@ -148,28 +100,11 @@
     
     @classmethod
     def affine(cls, linear_operator, offset, coef=1, diag=False,
-<<<<<<< HEAD
-               constant=0,
-               args=(), keywords=None):
-=======
                constant_term=0):
->>>>>>> 85d24807
         """
         Args and keywords passed to cls constructor along with
         l and primal_shape
         """
-<<<<<<< HEAD
-        if keywords is None:
-            keywords = {}
-        return affine_smooth(cls, linear_operator, offset, diag=diag, coef=coef,
-                             constant=constant,
-                             args=args, keywords=keywords)
-
-    @classmethod
-    def linear(cls, linear_operator, coef=1, diag=False,
-               constant=0,
-               args=(), keywords=None):
-=======
         atransform = affine_transform(linear_operator, offset, diag=diag)
         atom = cls(atransform.primal_shape, coef=coef, constant_term=constant_term)
         
@@ -178,23 +113,10 @@
     @classmethod
     def linear(cls, linear_operator, coef=1, diag=False,
                constant_term=0):
->>>>>>> 85d24807
         """
         Args and keywords passed to cls constructor along with
         l and primal_shape
         """
-<<<<<<< HEAD
-        if keywords is None:
-            keywords = {}
-        return affine_smooth(cls, linear_operator, None, diag=diag, coef=coef,
-                             constant=constant,
-                             args=args, keywords=keywords)
-
-    @classmethod
-    def shift(cls, offset, coef=1, diag=False,
-              constant=0,
-              args=(), keywords=None):
-=======
         atransform = affine_transform(linear_operator, None, diag=diag)
         atom = cls(atransform.primal_shape, coef=coef, constant_term=constant_term)
         
@@ -204,18 +126,10 @@
     def shift(cls, offset, coef=1, 
               constant_term=0,
               args=(), keywords={}):
->>>>>>> 85d24807
         """
         Args and keywords passed to cls constructor along with
         l and primal_shape
         """
-<<<<<<< HEAD
-        if keywords is None:
-            keywords = {}
-        return affine_smooth(cls, None, offset, diag=diag, coef=coef,
-                             constant=constant,
-                             args=args, keywords=keywords)
-=======
         atransform = affine_transform(None, offset)
         atom = cls(atransform.primal_shape, coef=coef, constant_term=constant_term)
         return affine_smooth(atom, atransform)
@@ -238,7 +152,6 @@
     def _set_coef(self, coef):
         self.sm_atom.coef = coef
     coef = property(_get_coef, _set_coef)
->>>>>>> 85d24807
 
     def smooth_objective(self, x, mode='both', check_feasibility=False):
         eta = self.affine_transform.affine_map(x)
