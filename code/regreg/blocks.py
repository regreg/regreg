--- conflicted
+++ resolved
@@ -9,7 +9,6 @@
     A Block solves a signal approximator problem for a given atom, the form
     of which depends on whether the atom is in constraint mode
     or Lagrange mode. An atom has an affine transform, i.e. a map
-<<<<<<< HEAD
 
     .. math::
 
@@ -21,14 +20,6 @@
     If it's in Lagrange mode, the Block solves the following
     dual problem.
 
-    .. math::
-
-=======
-
-    .. math::
-
-       \beta \mapsto D\beta + \alpha
-
     and a support function. The canonical example, the :math:`\ell_1` norm,
     is the support function of the :math:`\ell_{\infty}` ball.
 
@@ -37,7 +28,6 @@
 
     .. math::
 
->>>>>>> c50a00af
        \text{minimize} \frac{1}{2} \|Y - D^Tu\|^2_2 - \alpha^T u \ \text{s.t.} \ h^*(u)
        \leq \lambda
 
@@ -69,21 +59,12 @@
             initial = initial.copy()
         if atom.affine_transform.linear_operator is not None:
             self.loss = smooth.affine_atom(smooth.l2normsq, atom.affine_transform.linear_operator.T, -response, l=0.5, diag=atom.affine_transform.diagD)
-<<<<<<< HEAD
         else:
             self.loss = smooth.l2normsq.shift(-response, l=0.5)
         if atom.affine_transform.affine_offset is not None:
             affine_objective = smooth.linear(-atom.affine_transform.affine_offset, l=1)
             self.objective = smooth.smooth_function(self.loss, affine_objective, l=1)
         else:
-=======
-        else:
-            self.loss = smooth.l2normsq.shift(-response, l=0.5)
-        if atom.affine_transform.affine_offset is not None:
-            affine_objective = smooth.linear(-atom.affine_transform.affine_offset, l=1)
-            self.objective = smooth.smooth_function(self.loss, affine_objective, l=1)
-        else:
->>>>>>> c50a00af
             self.objective = self.loss
 
         prox = atom.dual_prox
@@ -91,11 +72,7 @@
         if nonsmooth(initial) == np.inf:
             raise ValueError('initial point is not feasible')
         
-<<<<<<< HEAD
-        self.problem = seminorm.dummy_problem(self.objective.smooth_eval, nonsmooth, prox, initial)
-=======
         self.problem = dummy_problem(self.objective.smooth_eval, nonsmooth, prox, initial)
->>>>>>> c50a00af
 
     def fit(self, *solver_args, **solver_kw):
         if not hasattr(self, '_solver'):
@@ -160,11 +137,7 @@
 
     from regreg.algorithms import FISTA
     from regreg.atoms import l1norm
-<<<<<<< HEAD
-    from regreg.seminorm import seminorm, dummy_problem
-=======
     from regreg.container import container
->>>>>>> c50a00af
     from regreg.smooth import l2normsq
 
     Y = np.random.standard_normal(500); Y[100:150] += 7; Y[250:300] += 14
@@ -173,19 +146,11 @@
     #Create D
     D = (np.identity(500) + np.diag([-1]*499,k=1))[:-1]
     D = sparse.csr_matrix(D)
-<<<<<<< HEAD
-    fused = l1norm.linear(D, l=19.5)
-
-    pen = seminorm(sparsity,fused)
-    loss = l2normsq.shift(-Y, l=0.5)
-    p = loss.add_seminorm(pen)
-=======
 
     fused = l1norm.linear(D, l=19.5)
     loss = l2normsq.shift(-Y, l=0.5)
 
     p = container(loss, sparsity, fused)
->>>>>>> c50a00af
     
     soln1 = blockwise([sparsity, fused], Y)
 
@@ -209,13 +174,8 @@
 
     from regreg.algorithms import FISTA
     from regreg.atoms import l1norm
-<<<<<<< HEAD
-    from regreg.seminorm import seminorm, dummy_problem
-    from regreg.smooth import signal_approximator
-=======
     from regreg.container import container
     from regreg.smooth import l2normsq
->>>>>>> c50a00af
 
     n1, n2 = l1norm(1), l1norm(1)
     Y = np.array([30.])
