.. _constrainedtutorial:

Constrained tutorial
~~~~~~~~~~~~~~~~~~~~

This tutorial illustrates how to use RegReg to solve problems using the container class. We illustrate with an example:

.. math::

       \frac{1}{2}||y - \beta||^{2}_{2} \ \text{subject to} \  ||D\beta||_{1} \leq \delta_1,   \|\beta\|_1 \leq \delta_2

This problem is solved by solving a dual problem, following the 
general derivation in the TFOCS paper

.. math::

       \frac{1}{2}||y - D^Tu_1 - u_2||^{2}_{2} + \delta_1 \|u_1\|_{\infty} + \delta_2 \|u_2\|_{\infty}

For a general loss function, the general objective has the form

.. math::

    {\cal L}_{\epsilon}(\beta) \ \text{subject to} \  ||D\beta||_{1} \leq \delta_1,   \|\beta\|_1 \leq \delta_2

which is solved by minimizing the dual

.. math::

    {\cal L}^*_{\epsilon}(-D^Tu_1-u_2) + \delta_1 \|u_1\|_{\infty} + \delta_2 \|u_2\|_{\infty}


Recall that for the sparse fused LASSO

.. math::

       D = \left(\begin{array}{rrrrrr} -1 & 1 & 0 & 0 & \cdots & 0 \\ 0 & -1 & 1 & 0 & \cdots & 0 \\ &&&&\cdots &\\ 0 &0&0&\cdots & -1 & 1 \end{array}\right)

To solve this problem using RegReg we begin by loading the necessary numerical libraries

.. ipython::

   import numpy as np
   import pylab	
   from scipy import sparse
   from regreg.algorithms import FISTA
   from regreg.atoms import l1norm
   from regreg.container import container
   from regreg.smooth import l2normsq

The l1norm class is used to represent the :math:`\ell_1` norm, the signal_approximator class represents the loss function and smooth_function is a container class for combining smooth functions. FISTA is a first-order algorithm and container is a class for combining different seminorm penalties. 

Next, let's generate an example signal, and solve the Lagrange
form of the problem

.. ipython::
 
   Y = np.random.standard_normal(500); Y[100:150] += 7; Y[250:300] += 14
   loss = l2normsq.shift(-Y, lagrange=0.5)

   sparsity = l1norm(len(Y), 1.4)
   # TODO should make a module to compute typical Ds
   D = sparse.csr_matrix((np.identity(500) + np.diag([-1]*499,k=1))[:-1])
   fused = l1norm.linear(D, 25.5)
   problem = container(loss, sparsity, fused)
   
   solver = FISTA(problem.composite())
   solver.fit(max_its=100, tol=1e-10)
   solution = solver.composite.coefs

We will now solve this problem in constraint form, using the 
achieved  values :math:`\delta_1 = \|D\widehat{\beta}\|_1, \delta_2=\|\widehat{\beta}\|_1`.
By default, the container class will try to solve this problem with the two-loop strategy.

.. ipython::

   delta1 = np.fabs(D * solution).sum()
   delta2 = np.fabs(solution).sum()
   fused_constraint = l1norm.linear(D, bound=delta1)
   sparsity_constraint = l1norm(500, bound=delta2)
   constrained_problem = container(loss, fused_constraint, sparsity_constraint)
<<<<<<< HEAD
   constrained_solver = FISTA(constrained_problem.composite())
   constrained_solver.composite.lipshitz = 1.01
   vals = constrained_solver.fit(max_its=10, tol=1e-06, backtrack=False, monotonicity_restart=False)
   constrained_solution = constrained_solver.composite.coefs
=======
   constrained_solver = FISTA(constrained_problem.problem())
   vals = constrained_solver.fit(max_its=10, tol=1e-06)
   constrained_solution = constrained_solver.problem.coefs
>>>>>>> 94709980


We can also solve this using the conjugate function :math:`\mathcal{L}_\epsilon^*`

.. ipython::

   loss = l2normsq.shift(-Y, lagrange=0.5)
   true_conjugate = l2normsq.shift(Y, lagrange=0.5)
   problem = container(loss, fused_constraint, sparsity_constraint)
   solver = FISTA(problem.conjugate_composite(true_conjugate))
   solver.fit(max_its=200, tol=1e-08)
   conjugate_coefs = problem.conjugate_primal_from_dual(solver.composite.coefs)

Let's also solve this with the generic constraint class, which is called by default when conjugate_problem is called without an argument

.. ipython::

   loss = l2normsq.shift(-Y, lagrange=0.5)
   problem = container(loss, fused_constraint, sparsity_constraint)
   solver = FISTA(problem.conjugate_composite())
   solver.fit(max_its=200, tol=1e-08)
   conjugate_coefs_gen = problem.conjugate_primal_from_dual(solver.composite.coefs)


   print np.linalg.norm(solution - constrained_solution) / np.linalg.norm(solution)
   print np.linalg.norm(solution - conjugate_coefs_gen) / np.linalg.norm(solution)
   print np.linalg.norm(conjugate_coefs - conjugate_coefs_gen) / np.linalg.norm(conjugate_coefs)


.. plot::

   import numpy as np
   import pylab	
   from scipy import sparse

   from regreg.algorithms import FISTA
   from regreg.atoms import l1norm
   from regreg.container import container
   from regreg.smooth import l2normsq
 
   Y = np.random.standard_normal(500); Y[100:150] += 7; Y[250:300] += 14
   loss = l2normsq.shift(-Y, lagrange=0.5)

   sparsity = l1norm(len(Y), 1.4)
   # TODO should make a module to compute typical Ds
   D = sparse.csr_matrix((np.identity(500) + np.diag([-1]*499,k=1))[:-1])
   fused = l1norm.linear(D, 25.5)
   problem = container(loss, sparsity, fused)
   
   solver = FISTA(problem.composite())
   solver.fit(max_its=100, tol=1e-10)
   solution = solver.composite.coefs

   delta1 = np.fabs(D * solution).sum()
   delta2 = np.fabs(solution).sum()

   fused_constraint = l1norm.linear(D, bound=delta1)
   sparsity_constraint = l1norm(500, bound=delta2)

   constrained_problem = container(loss, fused_constraint, sparsity_constraint)
<<<<<<< HEAD
   constrained_solver = FISTA(constrained_problem.composite())
   constrained_solver.composite.lipshitz = 1.01
   vals = constrained_solver.fit(max_its=10, tol=1e-06, backtrack=False, monotonicity_restart=False)
   constrained_solution = constrained_solver.composite.coefs
=======
   constrained_solver = FISTA(constrained_problem.problem())
   vals = constrained_solver.fit(max_its=10, tol=1e-06)
   constrained_solution = constrained_solver.problem.coefs
>>>>>>> 94709980



   loss = l2normsq.shift(-Y, lagrange=0.5)
   true_conjugate = l2normsq.shift(Y, lagrange=0.5)
   problem = container(loss, fused_constraint, sparsity_constraint)
   solver = FISTA(problem.conjugate_composite(true_conjugate))
   solver.fit(max_its=200, tol=1e-08)
   conjugate_coefs = problem.conjugate_primal_from_dual(solver.composite.coefs)

   from regreg.conjugate import conjugate

   loss = l2normsq.shift(-Y, lagrange=0.5)
   problem = container(loss, fused_constraint, sparsity_constraint)
   solver = FISTA(problem.conjugate_composite())
   solver.fit(max_its=200, tol=1e-08)
   conjugate_coefs_gen = problem.conjugate_primal_from_dual(solver.composite.coefs)



   pylab.scatter(np.arange(Y.shape[0]), Y)

   pylab.plot(solution, c='y', linewidth=7)	
   pylab.plot(constrained_solution, c='r', linewidth=5)
   pylab.plot(conjugate_coefs, c='black', linewidth=3)	
   pylab.plot(conjugate_coefs_gen, c='gray', linewidth=1)		<|MERGE_RESOLUTION|>--- conflicted
+++ resolved
@@ -63,9 +63,9 @@
    fused = l1norm.linear(D, 25.5)
    problem = container(loss, sparsity, fused)
    
-   solver = FISTA(problem.composite())
+   solver = FISTA(problem.problem())
    solver.fit(max_its=100, tol=1e-10)
-   solution = solver.composite.coefs
+   solution = solver.problem.coefs
 
 We will now solve this problem in constraint form, using the 
 achieved  values :math:`\delta_1 = \|D\widehat{\beta}\|_1, \delta_2=\|\widehat{\beta}\|_1`.
@@ -78,16 +78,10 @@
    fused_constraint = l1norm.linear(D, bound=delta1)
    sparsity_constraint = l1norm(500, bound=delta2)
    constrained_problem = container(loss, fused_constraint, sparsity_constraint)
-<<<<<<< HEAD
-   constrained_solver = FISTA(constrained_problem.composite())
-   constrained_solver.composite.lipshitz = 1.01
+   constrained_solver = FISTA(constrained_problem.problem())
+   constrained_solver.problem.lipshitz = 1.01
    vals = constrained_solver.fit(max_its=10, tol=1e-06, backtrack=False, monotonicity_restart=False)
-   constrained_solution = constrained_solver.composite.coefs
-=======
-   constrained_solver = FISTA(constrained_problem.problem())
-   vals = constrained_solver.fit(max_its=10, tol=1e-06)
    constrained_solution = constrained_solver.problem.coefs
->>>>>>> 94709980
 
 
 We can also solve this using the conjugate function :math:`\mathcal{L}_\epsilon^*`
@@ -97,9 +91,9 @@
    loss = l2normsq.shift(-Y, lagrange=0.5)
    true_conjugate = l2normsq.shift(Y, lagrange=0.5)
    problem = container(loss, fused_constraint, sparsity_constraint)
-   solver = FISTA(problem.conjugate_composite(true_conjugate))
+   solver = FISTA(problem.conjugate_problem(true_conjugate))
    solver.fit(max_its=200, tol=1e-08)
-   conjugate_coefs = problem.conjugate_primal_from_dual(solver.composite.coefs)
+   conjugate_coefs = problem.conjugate_primal_from_dual(solver.problem.coefs)
 
 Let's also solve this with the generic constraint class, which is called by default when conjugate_problem is called without an argument
 
@@ -107,9 +101,9 @@
 
    loss = l2normsq.shift(-Y, lagrange=0.5)
    problem = container(loss, fused_constraint, sparsity_constraint)
-   solver = FISTA(problem.conjugate_composite())
+   solver = FISTA(problem.conjugate_problem())
    solver.fit(max_its=200, tol=1e-08)
-   conjugate_coefs_gen = problem.conjugate_primal_from_dual(solver.composite.coefs)
+   conjugate_coefs_gen = problem.conjugate_primal_from_dual(solver.problem.coefs)
 
 
    print np.linalg.norm(solution - constrained_solution) / np.linalg.norm(solution)
@@ -137,9 +131,9 @@
    fused = l1norm.linear(D, 25.5)
    problem = container(loss, sparsity, fused)
    
-   solver = FISTA(problem.composite())
+   solver = FISTA(problem.problem())
    solver.fit(max_its=100, tol=1e-10)
-   solution = solver.composite.coefs
+   solution = solver.problem.coefs
 
    delta1 = np.fabs(D * solution).sum()
    delta2 = np.fabs(solution).sum()
@@ -148,33 +142,27 @@
    sparsity_constraint = l1norm(500, bound=delta2)
 
    constrained_problem = container(loss, fused_constraint, sparsity_constraint)
-<<<<<<< HEAD
-   constrained_solver = FISTA(constrained_problem.composite())
-   constrained_solver.composite.lipshitz = 1.01
+   constrained_solver = FISTA(constrained_problem.problem())
+   constrained_solver.problem.lipshitz = 1.01
    vals = constrained_solver.fit(max_its=10, tol=1e-06, backtrack=False, monotonicity_restart=False)
-   constrained_solution = constrained_solver.composite.coefs
-=======
-   constrained_solver = FISTA(constrained_problem.problem())
-   vals = constrained_solver.fit(max_its=10, tol=1e-06)
    constrained_solution = constrained_solver.problem.coefs
->>>>>>> 94709980
 
 
 
    loss = l2normsq.shift(-Y, lagrange=0.5)
    true_conjugate = l2normsq.shift(Y, lagrange=0.5)
    problem = container(loss, fused_constraint, sparsity_constraint)
-   solver = FISTA(problem.conjugate_composite(true_conjugate))
+   solver = FISTA(problem.conjugate_problem(true_conjugate))
    solver.fit(max_its=200, tol=1e-08)
-   conjugate_coefs = problem.conjugate_primal_from_dual(solver.composite.coefs)
+   conjugate_coefs = problem.conjugate_primal_from_dual(solver.problem.coefs)
 
    from regreg.conjugate import conjugate
 
    loss = l2normsq.shift(-Y, lagrange=0.5)
    problem = container(loss, fused_constraint, sparsity_constraint)
-   solver = FISTA(problem.conjugate_composite())
+   solver = FISTA(problem.conjugate_problem())
    solver.fit(max_its=200, tol=1e-08)
-   conjugate_coefs_gen = problem.conjugate_primal_from_dual(solver.composite.coefs)
+   conjugate_coefs_gen = problem.conjugate_primal_from_dual(solver.problem.coefs)
 
 
 
